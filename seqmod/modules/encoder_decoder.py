--- conflicted
+++ resolved
@@ -4,13 +4,6 @@
 import torch.nn.functional as F
 from torch.autograd import Variable
 
-<<<<<<< HEAD
-from seqmod.modules.custom import grad_reverse
-from seqmod.modules.embedding import word_dropout
-from seqmod.modules.custom import StackedLSTM, StackedGRU, MLP, Highway
-from seqmod.modules import attention as attn
-=======
->>>>>>> a2bc69ee
 from seqmod.misc.beam_search import Beam
 from seqmod.modules.encoder import RNNEncoder, GRLRNNEncoder
 from seqmod.modules.decoder import RNNDecoder
